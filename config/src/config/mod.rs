--- conflicted
+++ resolved
@@ -7,14 +7,7 @@
 mod base_config;
 mod config_sanitizer;
 mod consensus_config;
-<<<<<<< HEAD
-pub use consensus_config::*;
 mod dag_config;
-pub use dag_config::*;
-mod quorum_store_config;
-pub use quorum_store_config::*;
-=======
->>>>>>> 04e2662a
 mod error;
 mod execution_config;
 mod identity_config;
@@ -39,6 +32,7 @@
 pub use api_config::*;
 pub use base_config::*;
 pub use consensus_config::*;
+pub use dag_config::*;
 pub use error::*;
 pub use execution_config::*;
 pub use identity_config::*;
